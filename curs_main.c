--- conflicted
+++ resolved
@@ -610,9 +610,6 @@
   else
 #endif
   mutt_expand_path (buf, bufsz);
-#ifdef USE_SIDEBAR
-  mutt_sb_set_open_buffy (buf);
-#endif
   if (mx_get_magic (buf) <= 0)
   {
     mutt_error (_("%s is not a mailbox."), buf);
@@ -669,6 +666,10 @@
   }
   else
     menu->current = 0;
+
+#ifdef USE_SIDEBAR
+        mutt_sb_set_open_buffy ();
+#endif
 
   mutt_clear_error ();
   mutt_buffy_check(1); /* force the buffy check after we have changed the folder */
@@ -872,14 +873,7 @@
 #endif
 	move (option (OPTSTATUSONTOP) ? 0 : LINES-2, 0);
 	SETCOLOR (MT_COLOR_STATUS);
-<<<<<<< HEAD
-#ifdef USE_SIDEBAR
-	mutt_sb_set_buffystats (Context);
-#endif
 	mutt_draw_statusline (COLS, buf);
-=======
-	mutt_paddstr (COLS, buf);
->>>>>>> 634c2bca
 	NORMAL_COLOR;
 	menu->redraw &= ~REDRAW_STATUS;
 	if (option(OPTTSENABLED) && TSSupported)
@@ -1762,21 +1756,6 @@
 	    break;
 	  }
 	}
-<<<<<<< HEAD
-#ifdef USE_NOTMUCH
-	else if (op == OP_MAIN_CHANGE_VFOLDER) {
-	  if (Context->magic == M_NOTMUCH) {
-		  strfcpy(buf, Context->path, sizeof (buf));
-		  mutt_buffy_vfolder (buf, sizeof (buf));
-	  }
-	  mutt_enter_vfolder (cp, buf, sizeof (buf), &menu->redraw, 1);
-	  if (!buf[0])
-	  {
-	    CLEARLINE (LINES-1);
-	    break;
-	  }
-	}
-=======
 #ifdef USE_SIDEBAR
         else if (op == OP_SIDEBAR_OPEN)
         {
@@ -1785,7 +1764,20 @@
             break;
           strncpy (buf, path, sizeof (buf));
         }
->>>>>>> 634c2bca
+#endif
+#ifdef USE_NOTMUCH
+	else if (op == OP_MAIN_CHANGE_VFOLDER) {
+	  if (Context->magic == M_NOTMUCH) {
+		  strfcpy(buf, Context->path, sizeof (buf));
+		  mutt_buffy_vfolder (buf, sizeof (buf));
+	  }
+	  mutt_enter_vfolder (cp, buf, sizeof (buf), &menu->redraw, 1);
+	  if (!buf[0])
+	  {
+	    CLEARLINE (LINES-1);
+	    break;
+	  }
+	}
 #endif
 	else
 	{
@@ -1831,70 +1823,9 @@
 	  (Context && (Context->magic == M_NNTP)) ? IndexNewsHelp : IndexHelp);
 #endif
 	mutt_expand_path (buf, sizeof (buf));
-<<<<<<< HEAD
 #ifdef USE_SIDEBAR
-	mutt_sb_set_open_buffy (buf);
-#endif
-=======
-	if (mx_get_magic (buf) <= 0)
-	{
-	  mutt_error (_("%s is not a mailbox."), buf);
-	  break;
-	}
-	mutt_str_replace (&CurrentFolder, buf);
-
-	/* keepalive failure in mutt_enter_fname may kill connection. #3028 */
-	if (Context && !Context->path)
-	  FREE (&Context);
-
-        if (Context)
-        {
-	  int check;
-
-	  mutt_str_replace (&LastFolder, Context->path);
-	  oldcount = Context ? Context->msgcount : 0;
-
-	  if ((check = mx_close_mailbox (Context, &index_hint)) != 0)
-	  {
-	    if (check == M_NEW_MAIL || check == M_REOPENED)
-	      update_index (menu, Context, check, oldcount, index_hint);
-
-	    set_option (OPTSEARCHINVALID);
-	    menu->redraw = REDRAW_INDEX | REDRAW_STATUS;
-	    break;
-	  }
-	  FREE (&Context);
-	}
-
-        mutt_sleep (0);
-
-	/* Set CurrentMenu to MENU_MAIN before executing any folder
-	 * hooks so that all the index menu functions are available to
-	 * the exec command.
-	 */
-
-	CurrentMenu = MENU_MAIN;
-	mutt_folder_hook (buf);
-
-	if ((Context = mx_open_mailbox (buf,
-					(option (OPTREADONLY) || op == OP_MAIN_CHANGE_FOLDER_READONLY) ?
-					M_READONLY : 0, NULL)) != NULL)
-	{
-	  menu->current = ci_first_message ();
-	}
-	else
-	  menu->current = 0;
-
-#ifdef USE_SIDEBAR
-        mutt_sb_set_open_buffy ();
-#endif
-
-	mutt_clear_error ();
-	mutt_buffy_check(1); /* force the buffy check after we have changed
-			      the folder */
-	menu->redraw = REDRAW_FULL;
-	set_option (OPTSEARCHINVALID);
->>>>>>> 634c2bca
+	mutt_sb_set_open_buffy();
+#endif
 	break;
 
       case OP_DISPLAY_MESSAGE:
