--- conflicted
+++ resolved
@@ -3903,17 +3903,6 @@
 };
 
 const struct mapping_t SortSidebarMethods[] = {
-<<<<<<< HEAD
-  { "count",	SORT_COUNT },
-  { "desc",	SORT_DESC },
-  { "flagged",	SORT_FLAGGED },
-  { "new",	SORT_COUNT_NEW },
-  { "path",	SORT_PATH },
-  { "alpha",	SORT_PATH },
-  { "name",	SORT_PATH },
-  { "unsorted",	SORT_ORDER },
-  { NULL,       0 }
-=======
   { "alpha",		SORT_PATH },
   { "count",		SORT_COUNT },
   { "desc",		SORT_DESC },
@@ -3924,7 +3913,6 @@
   { "path",		SORT_PATH },
   { "unsorted",		SORT_ORDER },
   { NULL,		0 }
->>>>>>> 22fbae87
 };
 
 
