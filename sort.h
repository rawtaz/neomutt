--- conflicted
+++ resolved
@@ -31,16 +31,13 @@
 #define SORT_KEYID	12
 #define SORT_TRUST	13
 #define SORT_SPAM	14
-<<<<<<< HEAD
 #define SORT_DESC	15
 #define SORT_COUNT	16
 #define SORT_COUNT_NEW	17
 #define SORT_FLAGGED	18
 #define SORT_PATH	19
+#define SORT_LABEL	20
 
-=======
-#define SORT_LABEL	15
->>>>>>> 3ad3e06d
 /* dgc: Sort & SortAux are shorts, so I'm bumping these bitflags up from
  * bits 4 & 5 to bits 8 & 9 to make room for more sort keys in the future. */
 #define SORT_MASK	0xff
