/*
 * Copyright (C) 1996-2002,2010,2016 Michael R. Elkins <me@mutt.org>
 * 
 *     This program is free software; you can redistribute it and/or modify
 *     it under the terms of the GNU General Public License as published by
 *     the Free Software Foundation; either version 2 of the License, or
 *     (at your option) any later version.
 * 
 *     This program is distributed in the hope that it will be useful,
 *     but WITHOUT ANY WARRANTY; without even the implied warranty of
 *     MERCHANTABILITY or FITNESS FOR A PARTICULAR PURPOSE.  See the
 *     GNU General Public License for more details.
 * 
 *     You should have received a copy of the GNU General Public License
 *     along with this program; if not, write to the Free Software
 *     Foundation, Inc., 51 Franklin Street, Fifth Floor, Boston, MA  02110-1301, USA.
 */ 

WHERE void (*mutt_error) (const char *, ...);
WHERE void (*mutt_message) (const char *, ...);

WHERE CONTEXT *Context;

WHERE char Errorbuf[STRING];
WHERE char AttachmentMarker[STRING];

#if defined(DL_STANDALONE) && defined(USE_DOTLOCK)
WHERE char *MuttDotlock;
#endif

WHERE ADDRESS *EnvFrom;
WHERE ADDRESS *From;

WHERE char *AliasFile;
WHERE char *AliasFmt;
WHERE char *AssumedCharset;
WHERE char *AttachSep;
WHERE char *Attribution;
WHERE char *AttachCharset;
WHERE char *AttachFormat;
WHERE char *Charset;
WHERE char *ComposeFormat;
WHERE char *ConfigCharset;
WHERE char *ContentType;
WHERE char *DefaultHook;
WHERE char *DateFmt;
WHERE char *DisplayFilter;
WHERE char *DsnNotify;
WHERE char *DsnReturn;
WHERE char *Editor;
WHERE char *EscChar;
WHERE char *FolderFormat;
WHERE char *ForwFmt;
WHERE char *Fqdn;
WHERE char *HdrFmt;
WHERE char *HistFile;
WHERE char *Homedir;
WHERE char *Hostname;
#ifdef USE_IMAP
WHERE char *ImapAuthenticators INITVAL (NULL);
WHERE char *ImapDelimChars INITVAL (NULL);
WHERE char *ImapHeaders;
WHERE char *ImapLogin INITVAL (NULL);
WHERE char *ImapPass INITVAL (NULL);
WHERE char *ImapUser INITVAL (NULL);
#endif
WHERE char *Inbox;
WHERE char *Ispell;
WHERE char *KeywordsSave;
WHERE char *Locale;
WHERE char *MailcapPath;
WHERE char *Maildir;
#if defined(USE_IMAP) || defined(USE_POP) || defined(USE_NNTP)
WHERE char *MessageCachedir;
#endif
#if USE_HCACHE
WHERE char *HeaderCache;
#if HAVE_GDBM || HAVE_DB4
WHERE char *HeaderCachePageSize;
#endif /* HAVE_GDBM || HAVE_DB4 */
#endif /* USE_HCACHE */
WHERE char *MhFlagged;
WHERE char *MhReplied;
WHERE char *MhUnseen;
WHERE char *MsgFmt;

#ifdef USE_SOCKET
WHERE char *Preconnect INITVAL (NULL);
WHERE char *Tunnel INITVAL (NULL);
WHERE short NetInc;
#endif /* USE_SOCKET */

#ifdef MIXMASTER
WHERE char *Mixmaster;
WHERE char *MixEntryFormat;
#endif

WHERE char *Muttrc INITVAL (NULL);
#ifdef USE_NNTP
WHERE char *GroupFormat;
WHERE char *Inews;
WHERE char *NewsCacheDir;
WHERE char *NewsServer;
WHERE char *NewsgroupsCharset;
WHERE char *NewsRc;
WHERE char *NntpAuthenticators;
WHERE char *NntpUser;
WHERE char *NntpPass;
#endif
WHERE char *Outbox;
WHERE char *Pager;
WHERE char *PagerFmt;
WHERE char *PipeSep;
#ifdef USE_POP
WHERE char *PopAuthenticators INITVAL (NULL);
WHERE short PopCheckTimeout;
WHERE char *PopHost;
WHERE char *PopPass INITVAL (NULL);
WHERE char *PopUser INITVAL (NULL);
#endif
WHERE char *PostIndentString;
WHERE char *Postponed;
WHERE char *PostponeEncryptAs;
WHERE char *Prefix;
WHERE char *PrintCmd;
WHERE char *NewMailCmd;
WHERE char *QueryCmd;
WHERE char *QueryFormat;
WHERE char *Realname;
WHERE short SearchContext;
WHERE char *SendCharset;
WHERE char *Sendmail;
WHERE char *Shell;
#ifdef USE_SIDEBAR
WHERE char *SidebarDelimChars;
WHERE char *SidebarDividerChar;
WHERE char *SidebarFormat;
WHERE char *SidebarIndentString;
#endif
WHERE char *Signature;
WHERE char *SimpleSearch;
#if USE_SMTP
WHERE char *SmtpAuthenticators INITVAL (NULL);
WHERE char *SmtpPass INITVAL (NULL);
WHERE char *SmtpUrl INITVAL (NULL);
#endif /* USE_SMTP */
WHERE char *Spoolfile;
WHERE char *SpamSep;
#if defined(USE_SSL)
WHERE char *SslCertFile INITVAL (NULL);
WHERE char *SslClientCert INITVAL (NULL);
WHERE char *SslEntropyFile INITVAL (NULL);
WHERE char *SslCiphers INITVAL (NULL);
#ifdef USE_SSL_GNUTLS
WHERE short SslDHPrimeBits;
WHERE char *SslCACertFile INITVAL (NULL);
#endif
#endif
WHERE char *StChars;
WHERE char *Status;
WHERE char *Tempdir;
WHERE char *Tochars;
WHERE char *TrashPath;
WHERE char *TSStatusFormat;
WHERE char *TSIconFormat;
WHERE short TSSupported;
WHERE char *Username;
WHERE char *Visual;
WHERE char *XlabelDelim;

WHERE char *CurrentFolder;
WHERE char *LastFolder;


WHERE const char *ReleaseDate;

WHERE HASH *Groups;
WHERE HASH *Labels;
WHERE HASH *ReverseAlias;

WHERE LIST *AutoViewList INITVAL(0);
WHERE LIST *AlternativeOrderList INITVAL(0);
WHERE LIST *AttachAllow INITVAL(0);
WHERE LIST *AttachExclude INITVAL(0);
WHERE LIST *InlineAllow INITVAL(0);
WHERE LIST *InlineExclude INITVAL(0);
WHERE LIST *HeaderOrderList INITVAL(0);
WHERE LIST *Ignore INITVAL(0);
WHERE LIST *MailtoAllow INITVAL(0);
WHERE LIST *MimeLookupList INITVAL(0);
WHERE LIST *UnIgnore INITVAL(0);

WHERE RX_LIST *Alternates INITVAL(0);
WHERE RX_LIST *UnAlternates INITVAL(0);
WHERE RX_LIST *MailLists INITVAL(0);
WHERE RX_LIST *UnMailLists INITVAL(0);
WHERE RX_LIST *SubscribedLists INITVAL(0);
WHERE RX_LIST *UnSubscribedLists INITVAL(0);
WHERE SPAM_LIST *SpamList INITVAL(0);
WHERE RX_LIST *NoSpamList INITVAL(0);


/* bit vector for boolean variables */
#ifdef MAIN_C
unsigned char Options[(OPTMAX + 7)/8];
#else
extern unsigned char Options[];
#endif

/* bit vector for the yes/no/ask variable type */
#ifdef MAIN_C
unsigned char QuadOptions[(OPT_MAX*2 + 7) / 8];
#else
extern unsigned char QuadOptions[];
#endif

<<<<<<< HEAD
=======
WHERE unsigned short Counter INITVAL (0);

#ifdef USE_NNTP
WHERE short NewsPollTimeout;
WHERE short NntpContext;
#endif

>>>>>>> e7025d1c
WHERE short ConnectTimeout;
WHERE short HistSize;
WHERE short MenuContext;
WHERE short PagerContext;
WHERE short PagerIndexLines;
WHERE short ReadInc;
WHERE short ReflowWrap;
WHERE short SaveHist;
WHERE short SendmailWait;
WHERE short SleepTime INITVAL (1);
WHERE short SkipQuotedOffset;
WHERE short TimeInc;
WHERE short Timeout;
WHERE short Wrap;
WHERE short WrapHeaders;
WHERE short WriteInc;

WHERE short ScoreThresholdDelete;
WHERE short ScoreThresholdRead;
WHERE short ScoreThresholdFlag;

#ifdef USE_SIDEBAR
WHERE short SidebarWidth INITVAL(0);
WHERE LIST *SidebarWhitelist INITVAL(0);
WHERE int SidebarNeedsRedraw INITVAL (0);
#endif

#ifdef USE_IMAP
WHERE short ImapKeepalive;
WHERE short ImapPipelineDepth;
#endif

/* flags for received signals */
WHERE SIG_ATOMIC_VOLATILE_T SigAlrm INITVAL (0);
WHERE SIG_ATOMIC_VOLATILE_T SigInt INITVAL (0);
WHERE SIG_ATOMIC_VOLATILE_T SigWinch INITVAL (0);

WHERE int CurrentMenu;

WHERE ALIAS *Aliases INITVAL (0);
WHERE LIST *UserHeader INITVAL (0);

/*-- formerly in pgp.h --*/
WHERE REGEXP PgpGoodSign;
WHERE REGEXP PgpDecryptionOkay;
WHERE char *PgpSignAs;
WHERE short PgpTimeout;
WHERE char *PgpEntryFormat;
WHERE char *PgpClearSignCommand;
WHERE char *PgpDecodeCommand;
WHERE char *PgpVerifyCommand;
WHERE char *PgpDecryptCommand;
WHERE char *PgpSignCommand;
WHERE char *PgpEncryptSignCommand;
WHERE char *PgpEncryptOnlyCommand;
WHERE char *PgpImportCommand;
WHERE char *PgpExportCommand;
WHERE char *PgpVerifyKeyCommand;
WHERE char *PgpListSecringCommand;
WHERE char *PgpListPubringCommand;
WHERE char *PgpGetkeysCommand;

/*-- formerly in smime.h --*/
WHERE char *SmimeDefaultKey;
WHERE short SmimeTimeout;
WHERE char *SmimeCertificates;
WHERE char *SmimeKeys;
WHERE char *SmimeCryptAlg;
WHERE char *SmimeCALocation;
WHERE char *SmimeVerifyCommand;
WHERE char *SmimeVerifyOpaqueCommand;
WHERE char *SmimeDecryptCommand;
WHERE char *SmimeSignCommand;
WHERE char *SmimeDigestAlg;
WHERE char *SmimeSignOpaqueCommand;
WHERE char *SmimeEncryptCommand;
WHERE char *SmimeGetSignerCertCommand;
WHERE char *SmimePk7outCommand;
WHERE char *SmimeGetCertCommand;
WHERE char *SmimeImportCertCommand;
WHERE char *SmimeGetCertEmailCommand;




#ifdef MAIN_C
const char * const Weekdays[] = { "Sun", "Mon", "Tue", "Wed", "Thu", "Fri", "Sat" };
const char * const Months[] = { "Jan", "Feb", "Mar", "Apr", "May", "Jun", "Jul", "Aug", "Sep", "Oct", "Nov", "Dec", "ERR" };

const char * const BodyTypes[] = { "x-unknown", "audio", "application", "image", "message", "model", "multipart", "text", "video" };
const char * const BodyEncodings[] = { "x-unknown", "7bit", "8bit", "quoted-printable", "base64", "binary", "x-uuencoded" };
#else
extern const char * const Weekdays[];
extern const char * const Months[];
#endif

#ifdef MAIN_C
/* so that global vars get included */ 
#include "mx.h"
#include "mutt_regex.h"
#include "buffy.h"
#include "sort.h"
#include "mutt_crypt.h"
#include "reldate.h"
#endif /* MAIN_C */<|MERGE_RESOLUTION|>--- conflicted
+++ resolved
@@ -214,8 +214,6 @@
 extern unsigned char QuadOptions[];
 #endif
 
-<<<<<<< HEAD
-=======
 WHERE unsigned short Counter INITVAL (0);
 
 #ifdef USE_NNTP
@@ -223,7 +221,6 @@
 WHERE short NntpContext;
 #endif
 
->>>>>>> e7025d1c
 WHERE short ConnectTimeout;
 WHERE short HistSize;
 WHERE short MenuContext;
